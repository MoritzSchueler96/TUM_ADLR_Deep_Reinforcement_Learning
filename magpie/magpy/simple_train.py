import gym
import sys

import os
<<<<<<< HEAD
=======
sys.path.append('../libs/pyfly-fixed-wing-visualizer/')
sys.path.append('../libs/stable-baselines3/')
>>>>>>> a4e24b1d
from stable_baselines3 import PPO
from stable_baselines3 import SAC
from stable_baselines3 import mSAC
from stable_baselines3.common.evaluation import evaluate_policy, evaluate_meta_policy

import numpy as np
import torch as th
from gym import spaces

##pyfly stuff
from pyfly.pyfly import PyFly
from pyfly.pid_controller import PIDController
import numpy as np
import matplotlib.pyplot as plt
import mpl_toolkits.mplot3d.axes3d as p3
import matplotlib.animation as animation

from pyfly_fixed_wing_visualizer.pyfly_fixed_wing_visualizer import simrecorder

# why different ones?
# th.manual_seed(42)
# np.random.seed(666)

########################################################################################################################################################
# NOTE: fly to next point, no wind
#       next: fly to next point (10 mtrs) + Wind
#       next: fly to 2 pts
#       reward: delta distanz zum zielpunkt = geschwindigkeit
#       reward: differenz wischen aktuellem heading und goal heading
#       timer: szenario ende von intern triggern, i.e. zu weit von pfad weg
#       curriculum implementieren ( XX epochs no wind, reset replay buffers (keep weights--> reset buffer fkt), XX epochs some wind , .... )

import json
import copy
from collections import deque

startingDir = os.path.dirname(os.path.realpath(__file__))
print(startingDir)
os.chdir(startingDir)
configDir = "../libs/pyfly/pyfly/"
modelDir = "models/"

########################################################################################################################################################

import time
from stable_baselines3.common.logger import Image
from stable_baselines3.common.callbacks import BaseCallback


# global variables
render_interval = 600  # Time in seconds between rendering of training episodes
test_interval = 50
last_test = 0
last_render = time.time()
checkpoint_save_interval = 300
last_save = time.time()
last_ep_info = None
log_interval = 50
render_check = {"files": [], "time": time.time()}
info_kw = [
    "success",
    "control_variation",
    "end_error",
    "total_error",
    "success_time_frac",
]
env = None
model = None
model_folder = None


class TensorboardCallback(BaseCallback):
    """
    Custom callback for plotting additional values in tensorboard.
    """

    def __init__(self, verbose=1):
        super(TensorboardCallback, self).__init__(verbose)

    def _on_step(self) -> bool:
        global last_ep_info, info_kw, log_interval, render_interval, last_render, render_check, model_folder, test_interval, last_test, checkpoint_save_interval, last_save, env, model

        if "ep_info_buffer" in self.locals:
            ep_info_buf = self.locals["ep_info_buffer"]
        else:
            ep_info_buf = self.locals["self"].ep_info_buffer
        if len(ep_info_buf) > 0 and ep_info_buf[-1] != last_ep_info:
            last_ep_info = ep_info_buf[-1]

            now = time.time()

            info = {}
            for ep_info in ep_info_buf:
                for k in ep_info.keys():
                    if k in info_kw:
                        if k not in info:
                            info[k] = {}
                        if isinstance(ep_info[k], dict):
                            for state, v in ep_info[k].items():
                                if state in info[k]:
                                    info[k][state].append(v)
                                else:
                                    info[k][state] = [v]
                        else:
                            if "all" in info[k]:
                                info[k]["all"].append(ep_info[k])
                            else:
                                info[k]["all"] = [ep_info[k]]
            if self.logger is not None:
                if "success" in info:
                    for measure in info_kw:
                        for k, v in info[measure].items():
                            self.logger.record(
                                key="ep_info/{}_{}".format(measure, k),
                                value=np.nanmean(v),
                            )
            elif (
                self.locals["n_steps"] % log_interval == 0
                and self.locals["n_steps"] != 0
            ):
                for info_k, info_v in info.items():
                    print(
                        "\n{}:\n\t".format(info_k)
                        + "\n\t".join(
                            [
                                "{:<10s}{:.2f}".format(k, np.nanmean(v))
                                for k, v in info_v.items()
                            ]
                        )
                    )

            # nur alle x Zeitschritte rendern
            if now - last_render >= render_interval:
                env.env_method(
                    "render",
                )
                last_render = time.time()

            if self.num_timesteps - last_test >= test_interval:
                last_test = self.num_timesteps
                evaluate_meta_policy(
                    model,
                    env,
                    # writer=self.logger,
                )

            if now - render_check["time"] >= 30:
                for render_file in os.listdir(os.path.join(model_folder, "render")):
                    if render_file not in render_check["files"]:
                        render_check["files"].append(render_file)

                        img = plt.imread(
                            os.path.join(*[model_folder, "render", render_file])
                        )
                        self.logger.record(
                            "pyfly/image",
                            Image(img, "HWC"),
                            exclude=("stdout", "log", "json", "csv"),
                        )

            if now - last_save >= checkpoint_save_interval:
                save_model(self.model, model_folder)
                last_save = now

        return True


########################################################################################################################################################


class FixedWingAircraft_simple(gym.Env):
    def __init__(
        self,
        config_path,
        task={},
        n_tasks=2,
        sampler=None,
        sim_config_path=None,
        sim_parameter_path=None,
        config_kw=None,
        sim_config_kw=None,
    ):
        """
        A gym environment for fixed-wing aircraft, interfacing the python flight simulator PyFly to the openAI environment.
        :param config_path: (string) path to json configuration file for gym environment
        :param sim_config_path: (string) path to json configuration file for PyFly
        :param sim_parameter_path: (string) path to aircraft parameter file used by PyFly
        """

        # choose simulator
        self.simulator = PyFly(
            os.path.join(configDir, "pyfly_config.json"),
            os.path.join(configDir, "x8_param.mat"),
        )

        # self.simulator.reset(state={"roll": -0.5, "pitch": 0.15, "Wind": 1})
        # self.simulator.turbulence = True
        # self.simulator.turbulence_intensity = "light" #, "moderate", "severe".

        # init sim environment
        self.history = None
        self.steps_count = None
        self._steps_for_current_target = None
        self.goal_achieved = False

        # init observation vector

        # iterate over observation states

        self.rwd_vec = ["position_n", "position_e", "position_d", "Va"]
        self.rwd_weights = [1, 1, 1, 1]
        self.targets = [200, 0, -50, 22]

        self.rwd_delta = [5]

        self.steps_max = 500
<<<<<<< HEAD

        self.obs_vec = [
            "roll",
            "pitch",
            "Va",
            "omega_p",
            "omega_q",
            "omega_r",
            "elevon_left",
            "elevon_right",
            "throttle",
            "position_n",
            "position_e",
            "position_d",
        ]
=======
            

        self.obs_vec =  ["roll",
                    "pitch",
                    "Va",
                    "omega_p",
                    "omega_q", 
                    "omega_r",
                    "elevon_left",
                    "elevon_right", 
                    "throttle",
                    "position_n",
                    "position_e",
                    "position_d"]

>>>>>>> a4e24b1d
        obs_low = np.ones(len(self.obs_vec)) * -np.inf
        obs_high = np.ones(len(self.obs_vec)) * np.inf

        # set observation space
        self.observation_space = gym.spaces.Box(
            low=np.array(obs_low), high=np.array(obs_high), dtype=np.float32
        )

        # set action space
        self.action_space = gym.spaces.Box(
            low=np.array([-1, -1, 0]),
            high=np.array([1, 1, 1]),
            dtype=np.float32,
        )

        self._task = task
        self.tasks = self.sample_tasks(n_tasks)
        self._goal_vel = self.tasks[0].get("roll", 0.0)
        self._goal = self._goal_vel
        self.all_goals = [-1]

    def sample_tasks(self, num_tasks):
        np.random.seed(1337)
        velocities = np.zeros(
            num_tasks
        )  # np.random.uniform(-0.5, 0.5, size=(num_tasks,))
        tasks = [{"roll": velocity} for velocity in velocities]

        return tasks

    def get_all_task_idx(pself):
        return range(len(self.tasks))

    def reset_task(self, idx):
        self._task = self.tasks[idx]
        self._goal_vel = self._task["roll"]
        self._goal = self._goal_vel
        print(self._goal, idx)
        self.reset()

    def seed(self, seed=None):
        """
        Seed the random number generator of the flight simulator
        :param seed: (int) seed for random state
        """
        # used
        self.np_random, seed = gym.utils.seeding.np_random(seed)
        self.simulator.seed(seed)
        return [seed]

    def reset(self, state=None, target=None, **sim_reset_kw):
        """
        Reset state of environment.
        :param state: (dict) set initial value of states to given value.
        :param target: (dict) set initial value of targets to given value.
        :return: ([float]) observation vector
        """
        # reset steps
        self.steps_count = 0

        self.simulator = PyFly(
            os.path.join(configDir, "pyfly_config.json"),
            os.path.join(configDir, "x8_param.mat"),
        )

        self.simulator.reset(state={"roll": self._goal, "pitch": 0.0, "Wind": 1})
        # self.simulator.turbulence = True
        # self.simulator.turbulence_intensity = "light"

        obs = self.get_observation()

        print("--reset--")

        return obs

    def step(self, action):
        """
        Perform one step from action chosen by agent.
        :param action: ([float]) the action chosen by the agent
        :return: ([float], float, bool, dict) observation vector, reward, done, extra information about episode on done
        """
        # check if any action is nan
        assert not np.any(np.isnan(action))

        # action[2] = abs(action[2])

        if self.simulator.cur_sim_step == 0:
            self.rec = simrecorder(self.steps_max)

        control_input = list(action)

        # simulate one step
        step_success, step_info = self.simulator.step(control_input)

        # update step count
        self.steps_count += 1
        #        self._steps_for_current_target += 1

        done = False

        # check if max step count / end of simulation reached
        if self.steps_count >= self.steps_max > 0:
            done = True

        if step_success:
            goal_achieved_on_step = False

            # save current state for visualization with pyfly fixed wing visualizer
            if self.rec and self.steps_count % 50 == 0:
                self.rec.savestate(
                    self.simulator.state, self.simulator.cur_sim_step - 1
                )

            # calculate reward  TODO: move down to get observation and appending?
            reward = self.get_reward(
                action=control_input,
                success=goal_achieved_on_step,
                potential=False,
            )

        else:
            # end simulation bc step failed (TODO: add reasons for failing)
            # set special reward s.t. action will not be applied again in this state
            done = True

            reward = self.steps_count - self.steps_max

        obs = self.get_observation()
        info = {}

        return obs, reward, done, info

    def sample_target(self):
        self.target = {}
        self._target_props = {}
        self.cfg["observation"]["noise"] = None
        self._steps_for_current_target = 0

        self.rec = simrecorder(self.steps_max)
        self.target["roll"] = 0
        self.target["pitch"] = 0
        self.target["Va"] = 22
        self.target["position_n"] = 20

    def render(
        self,
        mode="plot",
        show=True,
        close=True,
        block=False,
        save_path=None,
        epoch=None,
    ):
        """
        Visualize environment history. Plots of action and reward can be enabled through configuration file.
        :param mode: (str) render mode, one of plot for graph representation and animation for 3D animation with blender
        :param show: (bool) if true, plt.show is called, if false the figure is returned
        :param close: (bool) if figure should be closed after showing, or reused for next render call
        :param block: (bool) block argument to matplotlib blocking script from continuing until figure is closed
        :param save_path (str) if given, render is saved to this path.
        :return: (matplotlib Figure) if show is false in plot mode, the render figure is returned
        """
        if epoch == None:
            self.rec.plot(render="other")
        else:
            self.rec.plot(render="other", epoch=epoch)

    # TODO: change to work with array
    def apply_scaling(self):
        val = self.simulator.state[r[1]].value
        max = self.rwd_max
        target = self.target.state[r[1]].value

        if target - val > target - max:
            self.rwd_max = val

        fac = (target - val) / (target - max)

        return fac

    def get_reward(self, action=None, success=False, potential=False):
        """
        Get the reward for the current state of the environment.
        :return: (float) reward
        """
        # used
        reward = 0

<<<<<<< HEAD
        # idea on how to calc reward without scaling
        rew = 0
        for r in enumerate(self.rwd_vec):
            rew += self.rwd_weights[r[0]] * (
                self.simulator.state[r[1]].value
                - self.simulator.state[r[1]].history[-2]
            )

        # for idx, meas in enumerate(self.rwd_vec):
        #     if self.targets[idx] != 0:
        #         val = -0.02* ((self.simulator.state[meas].value - self.targets[idx])/(self.targets[idx]))**2 #Always fly to 100,0,-50
        #     else:
        #         val = -0.02* (self.simulator.state[meas].value - self.targets[idx])**2 #Always fly to 100,0,-50

        #     reward += val
        curr_hgt = -1 * self.simulator.state["position_d"].value
        last_hgt = -1 * self.simulator.state["position_d"].history[-2]
=======
       # for idx, meas in enumerate(self.rwd_vec):
       #     if self.targets[idx] != 0:
       #         val = -0.02* ((self.simulator.state[meas].value - self.targets[idx])/(self.targets[idx]))**2 #Always fly to 100,0,-50
       #     else:
       #         val = -0.02* (self.simulator.state[meas].value - self.targets[idx])**2 #Always fly to 100,0,-50
                
       #     reward += val
        curr_hgt = -1 * self.simulator.state['position_d'].value
        last_hgt = -1 * self.simulator.state['position_d'].history[-2]
>>>>>>> a4e24b1d

        # negatives delta zum vorherigen zeitschritt
        #

        reward = curr_hgt - last_hgt
        # reward -= np.sum(np.asarray(action)**2)
        return reward

    def get_observation(self):
        """
        Get the observation vector for current state of the environment.
        :return: ([float]) observation vector
        """
        # used
        obs = []

        for obb in self.obs_vec:
            obs.append(self.simulator.state[obb].value)

        return np.array(obs)


########################################################################################################################################################


import datetime
from stable_baselines3.common.utils import set_random_seed
from stable_baselines3.common.monitor import Monitor


def make_env(config_path, n_tasks, rank=0, seed=0, info_kw=None, sim_config_kw=None):
    """
    Utility function for multiprocessed env.

    :param config_path: (str) path to gym environment configuration file
    :param rank: (int) index of the subprocess
    :param seed: (int) the inital seed for RNG
    :param info_kw: ([str]) list of entries in info dictionary that the Monitor should extract
    :param sim_config_kw (dict) dictionary of key value pairs to override settings in the configuration file of PyFly
    """

    def _init():
        env = FixedWingAircraft_simple(config_path, n_tasks=n_tasks)
        env = Monitor(
            env, filename=None, allow_early_resets=True, info_keywords=info_kw
        )
        env.seed(seed + rank)
        return env

    set_random_seed(seed)
    return _init


def save_model(model, save_folder):
    """
    Helper function to save model checkpoint.
    :param model: (PPO2 object) the model to save.
    :param save_folder: (str) the folder to save model to.
    :return:
    """
    model.save(os.path.join(save_folder, "model.pkl"))
    model.env.save(os.path.join(save_folder, "env.pkl"))


modelname = os.path.join(
    "Msac__", datetime.datetime.now().strftime("%H_%M%p__%B_%d_%Y")
)
model_folder = os.path.join(modelDir, modelname)
os.makedirs(model_folder)
os.makedirs(model_folder, "logs")
file = os.path.join(model_folder, "logs/simpol.txt")

env = make_env(config_path=os.path.join(configDir, "pyfly_config.json"), n_tasks=130)

meta_model = mSAC(
    "MlpPolicy",
    env,
    n_traintasks=100,
    n_evaltasks=30,
    n_epochtasks=5,
    verbose=1,
    policy_kwargs=dict(
        net_arch=[300, 300, 300], latent_dim=5, hidden_sizes=[200, 200, 200]
    ),
    tensorboard_log=os.path.join(modelDir, "tb"),
)  # ,learning_rate=0.0006)

meta_reward = []
meta_std = []

print("-Start-")
n_eval = 30

meta_model_mean_reward_before, meta_model_std_reward_before = evaluate_meta_policy(
    meta_model, env, n_eval_episodes=n_eval, epoch=0
)
meta_reward.append(meta_model_mean_reward_before)
meta_std.append(meta_model_std_reward_before)


my_file = open(file, "w+")
with open(file, "a") as myfile:
    myfile.write("epoch:" + str(0) + "\n")
    myfile.write("meta_reward = " + str(meta_reward) + "\n")
    myfile.write("meta_std = " + str(meta_std) + "\n")
    myfile.write(
        "================================================================================================\n\n"
    )

print(
    "##################################Start Learning##################################"
)
for i in range(50):

    meta_model.learn(
        total_timesteps=5 * 500,
        callback=TensorboardCallback(),
    )  # , eval_freq=100, n_eval_episodes=5, log_interval = 100)
    meta_model_mean_reward, meta_model_std_reward = evaluate_meta_policy(
        meta_model, env, n_eval_episodes=n_eval, epoch=i + 1
    )

    meta_reward.append(meta_model_mean_reward)
    meta_std.append(meta_model_std_reward)

    print("epoch:", i)
    print("meta_reward = ", meta_reward)
    print("meta_std = ", meta_std)

    with open(file, "a") as myfile:
        myfile.write("epoch:" + str(i + 1) + "\n")
        myfile.write("meta_reward = " + str(meta_reward) + "\n")
        myfile.write("meta_std = " + str(meta_std) + "\n")
        myfile.write(
            "================================================================================================\n\n"
        )

save_model(meta_model, modelDir + modelname)
# env.close()


########################################################################################################################################################<|MERGE_RESOLUTION|>--- conflicted
+++ resolved
@@ -2,15 +2,17 @@
 import sys
 
 import os
-<<<<<<< HEAD
-=======
-sys.path.append('../libs/pyfly-fixed-wing-visualizer/')
-sys.path.append('../libs/stable-baselines3/')
->>>>>>> a4e24b1d
 from stable_baselines3 import PPO
 from stable_baselines3 import SAC
 from stable_baselines3 import mSAC
 from stable_baselines3.common.evaluation import evaluate_policy, evaluate_meta_policy
+
+from stable_baselines3.common.vec_env import (
+    SubprocVecEnv,
+    VecCheckNan,
+    DummyVecEnv,
+    VecNormalize,
+)
 
 import numpy as np
 import torch as th
@@ -223,7 +225,6 @@
         self.rwd_delta = [5]
 
         self.steps_max = 500
-<<<<<<< HEAD
 
         self.obs_vec = [
             "roll",
@@ -239,23 +240,7 @@
             "position_e",
             "position_d",
         ]
-=======
-            
-
-        self.obs_vec =  ["roll",
-                    "pitch",
-                    "Va",
-                    "omega_p",
-                    "omega_q", 
-                    "omega_r",
-                    "elevon_left",
-                    "elevon_right", 
-                    "throttle",
-                    "position_n",
-                    "position_e",
-                    "position_d"]
-
->>>>>>> a4e24b1d
+
         obs_low = np.ones(len(self.obs_vec)) * -np.inf
         obs_high = np.ones(len(self.obs_vec)) * np.inf
 
@@ -444,7 +429,6 @@
         # used
         reward = 0
 
-<<<<<<< HEAD
         # idea on how to calc reward without scaling
         rew = 0
         for r in enumerate(self.rwd_vec):
@@ -462,17 +446,6 @@
         #     reward += val
         curr_hgt = -1 * self.simulator.state["position_d"].value
         last_hgt = -1 * self.simulator.state["position_d"].history[-2]
-=======
-       # for idx, meas in enumerate(self.rwd_vec):
-       #     if self.targets[idx] != 0:
-       #         val = -0.02* ((self.simulator.state[meas].value - self.targets[idx])/(self.targets[idx]))**2 #Always fly to 100,0,-50
-       #     else:
-       #         val = -0.02* (self.simulator.state[meas].value - self.targets[idx])**2 #Always fly to 100,0,-50
-                
-       #     reward += val
-        curr_hgt = -1 * self.simulator.state['position_d'].value
-        last_hgt = -1 * self.simulator.state['position_d'].history[-2]
->>>>>>> a4e24b1d
 
         # negatives delta zum vorherigen zeitschritt
         #
@@ -545,7 +518,16 @@
 os.makedirs(model_folder, "logs")
 file = os.path.join(model_folder, "logs/simpol.txt")
 
-env = make_env(config_path=os.path.join(configDir, "pyfly_config.json"), n_tasks=130)
+# env = make_env(config_path=os.path.join(configDir, "pyfly_config.json"), n_tasks=130)
+
+env = VecNormalize(
+    SubprocVecEnv(
+        [
+            make_env(config_path, i, info_kw=info_kw, sim_config_kw=sim_config_kw)
+            for i in range(num_cpu)
+        ]
+    )
+)
 
 meta_model = mSAC(
     "MlpPolicy",
